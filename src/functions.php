<?php

/**
<<<<<<< HEAD
 * League.Uri (http://uri.thephpleague.com/components).
=======
 * League.Uri (https://uri.thephpleague.com/components/).
>>>>>>> d0412fd7
 *
 * @package    League\Uri
 * @subpackage League\Uri\Components
 * @author     Ignace Nyamagana Butera <nyamsprod@gmail.com>
 * @license    https://github.com/thephpleague/uri-components/blob/master/LICENSE (MIT License)
<<<<<<< HEAD
 * @version    2.0.0
=======
 * @version    1.8.2
>>>>>>> d0412fd7
 * @link       https://github.com/thephpleague/uri-components
 *
 * For the full copyright and license information, please view the LICENSE
 * file that was distributed with this source code.
 */

declare(strict_types=1);

namespace League\Uri;

use League\Uri\Component\DataPath;
use League\Uri\Component\Domain;
use League\Uri\Component\HierarchicalPath;
use League\Uri\Component\Host;
use League\Uri\Component\Path;
use League\Uri\Component\Query;
use Psr\Http\Message\UriInterface as Psr7UriInterface;
use TypeError;
use function count;
use function range;
use function strpos;
use function substr;

/**
<<<<<<< HEAD
 * Filter the URI object.
 *
 * To be valid an URI MUST implement at least one of the following interface:
 *     - Psr\Http\Message\UriInterface
 *     - League\Uri\Interfaces\Uri
=======
 * Build a query string from an associative array.
>>>>>>> d0412fd7
 *
 *
 * @throws TypeError if the URI object does not implements the supported interfaces.
 *
 * @return Psr7UriInterface|UriInterface
 */
function filter_uri($uri)
{
    if ($uri instanceof Psr7UriInterface || $uri instanceof UriInterface) {
        return $uri;
    }

    throw new TypeError(sprintf('The uri must be a valid URI object received `%s`', gettype($uri)));
}

/**
 * Add a new basepath to the URI path.
 *
 *
<<<<<<< HEAD
 * @return Psr7UriInterface|UriInterface
=======
>>>>>>> d0412fd7
 */
function add_basepath($uri, $path)
{
    filter_uri($uri);

    $currentpath = $uri->getPath();
    if ('' !== $currentpath && '/' !== $currentpath[0]) {
        $currentpath = '/'.$currentpath;
    }

    $path = (new HierarchicalPath($path))->withLeadingSlash();
    if (0 === strpos($currentpath, (string) $path)) {
        return $uri->withPath($currentpath);
    }

    return $uri->withPath((string) $path->append($currentpath));
}

/**
<<<<<<< HEAD
 * Add a leading slash to the URI path.
 *
=======
 * Parse a query string into an associative array of key/value pairs.
>>>>>>> d0412fd7
 *
 * @return Psr7UriInterface|UriInterface
 */
function add_leading_slash($uri)
{
    $path = filter_uri($uri)->getPath();
    if ('/' !== ($path[0] ?? '')) {
        $path = '/'.$path;
    }

    return normalize_path($uri, $path);
}

/**
 * Add the root label to the URI.
 *
 *
<<<<<<< HEAD
 * @return Psr7UriInterface|UriInterface
=======
>>>>>>> d0412fd7
 */
function add_root_label($uri)
{
    return $uri->withHost((string) (new Domain(filter_uri($uri)->getHost()))->withRootLabel());
}

/**
 * Add a trailing slash to the URI path.
 *
 *
 * @return Psr7UriInterface|UriInterface
 */
function add_trailing_slash($uri)
{
    $path = filter_uri($uri)->getPath();
    if ('/' !== substr($path, -1)) {
        $path .= '/';
    }

    return normalize_path($uri, $path);
}

/**
<<<<<<< HEAD
 * Append a label or a host to the current URI host.
=======
 * Parse the query string like parse_str without mangling the results.
>>>>>>> d0412fd7
 *
 *
 * @return Psr7UriInterface|UriInterface
 */
function append_host($uri, $host)
{
    return $uri->withHost((string) (new Domain(filter_uri($uri)->getHost()))->append($host));
}

/**
 * Append an new segment or a new path to the URI path.
 *
 *
<<<<<<< HEAD
 * @return Psr7UriInterface|UriInterface
=======
>>>>>>> d0412fd7
 */
function append_path($uri, string $path)
{
    return normalize_path($uri, (string) (new HierarchicalPath(filter_uri($uri)->getPath()))->append($path));
}

/**
 * Add the new query data to the existing URI query.
 *
 *
 * @return Psr7UriInterface|UriInterface
 */
function append_query($uri, $query)
{
    return $uri->withQuery((string) (new Query(filter_uri($uri)->getQuery()))->append($query));
}

/**
 * Convert the URI host part to its ascii value.
 *
 *
 * @return Psr7UriInterface|UriInterface
 */
function host_to_ascii($uri)
{
    return $uri->withHost((string) (new Host(filter_uri($uri)->getHost())));
}

/**
<<<<<<< HEAD
 * Convert the URI host part to its unicode value.
=======
 * Convert a Collection of key/value pairs into PHP variables.
>>>>>>> d0412fd7
 *
 *
 * @return Psr7UriInterface|UriInterface
 */
function host_to_unicode($uri)
{
    return $uri->withHost((string) (new Host(filter_uri($uri)->getHost()))->toUnicode());
}

/**
 * Convert the Data URI path to its ascii form.
 *
<<<<<<< HEAD
 *
 * @return Psr7UriInterface|UriInterface
=======
>>>>>>> d0412fd7
 */
function datapath_to_ascii($uri)
{
    return $uri->withPath((string) (new DataPath(filter_uri($uri)->getPath()))->toAscii());
}

/**
 * Convert the Data URI path to its binary (base64encoded) form.
 *
 *
 * @return Psr7UriInterface|UriInterface
 */
function datapath_to_binary($uri)
{
    return $uri->withPath((string) (new DataPath(filter_uri($uri)->getPath()))->toBinary());
}

/**
 * Prepend a label or a host to the current URI host.
 *
 *
 * @return Psr7UriInterface|UriInterface
 */
function prepend_host($uri, $host)
{
    return $uri->withHost((string) (new Domain(filter_uri($uri)->getHost()))->prepend($host));
}

/**
 * Prepend an new segment or a new path to the URI path.
 *
 *
 *
 * @return Psr7UriInterface|UriInterface
 */
function prepend_path($uri, $path)
{
    return normalize_path($uri, (string) (new HierarchicalPath(filter_uri($uri)->getPath()))->prepend($path));
}

/**
 * Remove a basepath from the URI path.
 *
 *
 * @return Psr7UriInterface|UriInterface
 */
function remove_basepath($uri, $path)
{
    $uri = normalize_path($uri);
    $basepath = (new HierarchicalPath($path))->withLeadingSlash();
    if ('/' === (string) $basepath) {
        return $uri;
    }

    $currentpath = $uri->getPath();
    if (0 !== strpos($currentpath, (string) $basepath)) {
        return $uri;
    }

    return $uri->withPath(
        (string) (new HierarchicalPath($currentpath))->withoutSegment(...range(0, count($basepath) - 1))
    );
}

/**
 * Remove dot segments from the URI path.
 *
 *
 * @return Psr7UriInterface|UriInterface
 */
function remove_dot_segments($uri)
{
    return normalize_path($uri, (string) (new Path(filter_uri($uri)->getPath()))->withoutDotSegments());
}

/**
 * Merge a new query with the existing URI query.
 *
 *
 * @return Psr7UriInterface|UriInterface
 */
function merge_query($uri, $query)
{
    return $uri->withQuery((string) (new Query(filter_uri($uri)->getQuery()))->merge($query));
}

/**
 * Normalize a URI path.
 *
 * Make sure the path always has a leading slash if an authority is present
 * and the path is not the empty string.
 *
 *
 * @return Psr7UriInterface|UriInterface
 */
function normalize_path($uri, string $path = null)
{
    filter_uri($uri);

    $path = $path ?? $uri->getPath();
    if ('' != $uri->getAuthority() && '' != $path && '/' != $path[0]) {
        return $uri->withPath('/'.$path);
    }

    return $uri->withPath($path);
}

/**
 * Remove empty segments from the URI path.
 *
 *
 * @return Psr7UriInterface|UriInterface
 */
function remove_empty_segments($uri)
{
    return normalize_path($uri, (string) (new HierarchicalPath(filter_uri($uri)->getPath()))->withoutEmptySegments());
}

/**
 * Remove host labels according to their offset.
 *
 * @param int[] $keys
 *
 * @return Psr7UriInterface|UriInterface
 */
function remove_labels($uri, array $keys)
{
    return $uri->withHost((string) (new Domain(filter_uri($uri)->getHost()))->withoutLabel(...$keys));
}

/**
 * Remove the leading slash from the URI path.
 *
 *
 * @return Psr7UriInterface|UriInterface
 */
function remove_leading_slash($uri)
{
    $path = filter_uri($uri)->getPath();
    if ('' !== $path && '/' === $path[0]) {
        $path = substr($path, 1);
    }

    return normalize_path($uri, $path);
}

/**
 * Remove query data according to their key name.
 *
 * @param string[] $keys
 *
 * @return Psr7UriInterface|UriInterface
 */
function remove_params($uri, array $keys)
{
    return $uri->withQuery((string) (new Query(filter_uri($uri)->getQuery()))->withoutParam(...$keys));
}

/**
 * Remove query data according to their key name.
 *
 * @param string[] $keys
 *
 * @return Psr7UriInterface|UriInterface
 */
function remove_pairs($uri, array $keys)
{
    return $uri->withQuery((string) (new Query(filter_uri($uri)->getQuery()))->withoutPair(...$keys));
}

/**
 * Remove the root label to the URI.
 *
 *
 * @return Psr7UriInterface|UriInterface
 */
function remove_root_label($uri)
{
    return $uri->withHost((string) (new Domain(filter_uri($uri)->getHost()))->withoutRootLabel());
}

/**
 * Remove the trailing slash from the URI path.
 *
 *
 * @return Psr7UriInterface|UriInterface
 */
function remove_trailing_slash($uri)
{
    $path = filter_uri($uri)->getPath();
    if ('' !== $path && '/' === substr($path, -1)) {
        $path = substr($path, 0, -1);
    }

    return normalize_path($uri, $path);
}

/**
 * Remove path segments from the URI path according to their offsets.
 *
 * @param int[] $keys
 *
 * @return Psr7UriInterface|UriInterface
 */
function remove_segments($uri, array $keys)
{
    return normalize_path($uri, (string) (new HierarchicalPath(filter_uri($uri)->getPath()))->withoutSegment(...$keys));
}

/**
 * Remove the host zone identifier.
 *
 *
 * @return Psr7UriInterface|UriInterface
 */
function remove_zone_id($uri)
{
    return $uri->withHost((string) (new Host(filter_uri($uri)->getHost()))->withoutZoneIdentifier());
}

/**
 * Replace the URI path basename.
 *
 *
 * @return Psr7UriInterface|UriInterface
 */
function replace_basename($uri, $path)
{
    return normalize_path($uri, (string) (new HierarchicalPath(filter_uri($uri)->getPath()))->withBasename($path));
}

/**
 * Replace the data URI path parameters.
 *
 *
 * @return Psr7UriInterface|UriInterface
 */
function replace_data_uri_parameters($uri, string $parameters)
{
    return normalize_path($uri, (string) (new DataPath(filter_uri($uri)->getPath()))->withParameters($parameters));
}

/**
 * Replace the URI path dirname.
 *
 *
 * @return Psr7UriInterface|UriInterface
 */
function replace_dirname($uri, $path)
{
    return normalize_path($uri, (string) (new HierarchicalPath(filter_uri($uri)->getPath()))->withDirname($path));
}

/**
 * Replace the URI path basename extension.
 *
 *
 * @return Psr7UriInterface|UriInterface
 */
function replace_extension($uri, $extension)
{
    return normalize_path($uri, (string) (new HierarchicalPath(filter_uri($uri)->getPath()))->withExtension($extension));
}

/**
 * Replace a label of the current URI host.
 *
 *
 * @return Psr7UriInterface|UriInterface
 */
function replace_label($uri, int $offset, $host)
{
    return $uri->withHost((string) (new Domain(filter_uri($uri)->getHost()))->withLabel($offset, $host));
}

/**
 * Replace a segment from the URI path according its offset.
 *
 *
 * @return Psr7UriInterface|UriInterface
 */
function replace_segment($uri, int $offset, $path)
{
    return normalize_path($uri, (string) (new HierarchicalPath(filter_uri($uri)->getPath()))->withSegment($offset, $path));
}

/**
 * Sort the URI query by keys.
 *
 *
 * @return Psr7UriInterface|UriInterface
 */
function sort_query($uri)
{
    return $uri->withQuery((string) (new Query(filter_uri($uri)->getQuery()))->sort());
}<|MERGE_RESOLUTION|>--- conflicted
+++ resolved
@@ -1,21 +1,13 @@
 <?php
 
 /**
-<<<<<<< HEAD
  * League.Uri (http://uri.thephpleague.com/components).
-=======
- * League.Uri (https://uri.thephpleague.com/components/).
->>>>>>> d0412fd7
  *
  * @package    League\Uri
  * @subpackage League\Uri\Components
  * @author     Ignace Nyamagana Butera <nyamsprod@gmail.com>
  * @license    https://github.com/thephpleague/uri-components/blob/master/LICENSE (MIT License)
-<<<<<<< HEAD
  * @version    2.0.0
-=======
- * @version    1.8.2
->>>>>>> d0412fd7
  * @link       https://github.com/thephpleague/uri-components
  *
  * For the full copyright and license information, please view the LICENSE
@@ -40,15 +32,11 @@
 use function substr;
 
 /**
-<<<<<<< HEAD
  * Filter the URI object.
  *
  * To be valid an URI MUST implement at least one of the following interface:
  *     - Psr\Http\Message\UriInterface
  *     - League\Uri\Interfaces\Uri
-=======
- * Build a query string from an associative array.
->>>>>>> d0412fd7
  *
  *
  * @throws TypeError if the URI object does not implements the supported interfaces.
@@ -68,10 +56,7 @@
  * Add a new basepath to the URI path.
  *
  *
-<<<<<<< HEAD
- * @return Psr7UriInterface|UriInterface
-=======
->>>>>>> d0412fd7
+ * @return Psr7UriInterface|UriInterface
  */
 function add_basepath($uri, $path)
 {
@@ -91,12 +76,7 @@
 }
 
 /**
-<<<<<<< HEAD
  * Add a leading slash to the URI path.
- *
-=======
- * Parse a query string into an associative array of key/value pairs.
->>>>>>> d0412fd7
  *
  * @return Psr7UriInterface|UriInterface
  */
@@ -113,11 +93,7 @@
 /**
  * Add the root label to the URI.
  *
- *
-<<<<<<< HEAD
- * @return Psr7UriInterface|UriInterface
-=======
->>>>>>> d0412fd7
+ * @return Psr7UriInterface|UriInterface
  */
 function add_root_label($uri)
 {
@@ -141,12 +117,7 @@
 }
 
 /**
-<<<<<<< HEAD
  * Append a label or a host to the current URI host.
-=======
- * Parse the query string like parse_str without mangling the results.
->>>>>>> d0412fd7
- *
  *
  * @return Psr7UriInterface|UriInterface
  */
@@ -158,11 +129,7 @@
 /**
  * Append an new segment or a new path to the URI path.
  *
- *
-<<<<<<< HEAD
- * @return Psr7UriInterface|UriInterface
-=======
->>>>>>> d0412fd7
+ * @return Psr7UriInterface|UriInterface
  */
 function append_path($uri, string $path)
 {
@@ -172,7 +139,6 @@
 /**
  * Add the new query data to the existing URI query.
  *
- *
  * @return Psr7UriInterface|UriInterface
  */
 function append_query($uri, $query)
@@ -192,12 +158,7 @@
 }
 
 /**
-<<<<<<< HEAD
  * Convert the URI host part to its unicode value.
-=======
- * Convert a Collection of key/value pairs into PHP variables.
->>>>>>> d0412fd7
- *
  *
  * @return Psr7UriInterface|UriInterface
  */
@@ -209,11 +170,7 @@
 /**
  * Convert the Data URI path to its ascii form.
  *
-<<<<<<< HEAD
- *
- * @return Psr7UriInterface|UriInterface
-=======
->>>>>>> d0412fd7
+ * @return Psr7UriInterface|UriInterface
  */
 function datapath_to_ascii($uri)
 {
@@ -223,7 +180,6 @@
 /**
  * Convert the Data URI path to its binary (base64encoded) form.
  *
- *
  * @return Psr7UriInterface|UriInterface
  */
 function datapath_to_binary($uri)
@@ -234,7 +190,6 @@
 /**
  * Prepend a label or a host to the current URI host.
  *
- *
  * @return Psr7UriInterface|UriInterface
  */
 function prepend_host($uri, $host)
@@ -245,8 +200,6 @@
 /**
  * Prepend an new segment or a new path to the URI path.
  *
- *
- *
  * @return Psr7UriInterface|UriInterface
  */
 function prepend_path($uri, $path)
@@ -256,7 +209,6 @@
 
 /**
  * Remove a basepath from the URI path.
- *
  *
  * @return Psr7UriInterface|UriInterface
  */
@@ -281,7 +233,6 @@
 /**
  * Remove dot segments from the URI path.
  *
- *
  * @return Psr7UriInterface|UriInterface
  */
 function remove_dot_segments($uri)
@@ -291,7 +242,6 @@
 
 /**
  * Merge a new query with the existing URI query.
- *
  *
  * @return Psr7UriInterface|UriInterface
  */
@@ -305,7 +255,6 @@
  *
  * Make sure the path always has a leading slash if an authority is present
  * and the path is not the empty string.
- *
  *
  * @return Psr7UriInterface|UriInterface
  */
@@ -324,7 +273,6 @@
 /**
  * Remove empty segments from the URI path.
  *
- *
  * @return Psr7UriInterface|UriInterface
  */
 function remove_empty_segments($uri)
@@ -346,7 +294,6 @@
 
 /**
  * Remove the leading slash from the URI path.
- *
  *
  * @return Psr7UriInterface|UriInterface
  */
@@ -387,7 +334,6 @@
 /**
  * Remove the root label to the URI.
  *
- *
  * @return Psr7UriInterface|UriInterface
  */
 function remove_root_label($uri)
@@ -397,7 +343,6 @@
 
 /**
  * Remove the trailing slash from the URI path.
- *
  *
  * @return Psr7UriInterface|UriInterface
  */
@@ -426,7 +371,6 @@
 /**
  * Remove the host zone identifier.
  *
- *
  * @return Psr7UriInterface|UriInterface
  */
 function remove_zone_id($uri)
@@ -437,7 +381,6 @@
 /**
  * Replace the URI path basename.
  *
- *
  * @return Psr7UriInterface|UriInterface
  */
 function replace_basename($uri, $path)
@@ -448,7 +391,6 @@
 /**
  * Replace the data URI path parameters.
  *
- *
  * @return Psr7UriInterface|UriInterface
  */
 function replace_data_uri_parameters($uri, string $parameters)
@@ -459,7 +401,6 @@
 /**
  * Replace the URI path dirname.
  *
- *
  * @return Psr7UriInterface|UriInterface
  */
 function replace_dirname($uri, $path)
@@ -470,7 +411,6 @@
 /**
  * Replace the URI path basename extension.
  *
- *
  * @return Psr7UriInterface|UriInterface
  */
 function replace_extension($uri, $extension)
@@ -481,7 +421,6 @@
 /**
  * Replace a label of the current URI host.
  *
- *
  * @return Psr7UriInterface|UriInterface
  */
 function replace_label($uri, int $offset, $host)
@@ -492,7 +431,6 @@
 /**
  * Replace a segment from the URI path according its offset.
  *
- *
  * @return Psr7UriInterface|UriInterface
  */
 function replace_segment($uri, int $offset, $path)
@@ -502,7 +440,6 @@
 
 /**
  * Sort the URI query by keys.
- *
  *
  * @return Psr7UriInterface|UriInterface
  */
