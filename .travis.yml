--- conflicted
+++ resolved
@@ -10,14 +10,9 @@
   - composer self-update
   - composer require satooshi/php-coveralls:dev-master --no-update --dev
   - composer install --dev --prefer-source
-<<<<<<< HEAD
-
-after_script:
-=======
   - pyrus install pear/PHP_CodeSniffer
   - phpenv rehash
 
 after_script:
   - phpcs --standard=psr2 src/
->>>>>>> eb559f38
   - php vendor/bin/coveralls